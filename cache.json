{
  "6-EFfXAJci4": {
    "file_id": "CQACAgUAAxkDAAMHaONrSweiod834emsE7CR2QdWTLYAAn4YAAKexxlXkWzpiXkfCRo2BA",
    "chat_id": 630943924,
    "message_id": 7,
    "title": "\ub514\uc9c0\ud138 \ubc29\ub791\uc790 Digital Nomad"
  },
  "rOMciepWB7o": {
    "file_id": "CQACAgUAAxkDAAMVaON2FtVdmgvaOqC_2cVie-5U11sAAocYAAKexxlXqJ54N3Qmo3g2BA",
    "chat_id": 630943924,
    "message_id": 21,
    "title": "\u179a\u17b6\u1794\u17cb\u1790\u1799\u1780\u17d2\u179a\u17c4\u1799"
  },
  "5-Cl1SifG1k": {
    "file_id": "CQACAgUAAxkDAAMYaOOCLhsGEurjXjuy5R-OgRK0cd8AAp0YAAKexxlXUpLlUWg6cww2BA",
    "chat_id": 630943924,
    "message_id": 24,
    "title": "#song\u1794\u1791\u179f\u17c1\u178a/ \u1785\u1784\u17cb\u1791\u17c5\u1780\u1793\u17d2\u179b\u17c2\u1784\u178e\u17b6\u1786\u17d2\u1784\u17b6\u1799\u17d7-\u1793\u17bd\u1793 \u179f\u17bb\u1792\u17b6\u179a\u17d0\u1780\u17d2\u179f"
  },
  "4KTaDHxEVmE": {
<<<<<<< HEAD
    "file_id": "CQACAgUAAxkDAAMjaOOHQwhE6AjwbUWG96oE2iLA5e8AAqcYAAKexxlX9NMtF7YwKzI2BA",
    "chat_id": 630943924,
    "message_id": 35,
    "title": "\ubd09\uc778\ub41c \uc785 Sealed Lips"
=======
    "file_id": "CQACAgUAAxkDAAMsaOOOxNYhxQkyxzCQzH3rAAFP7ShMAAK7GAACnscZV0pmggWDHR_7NgQ",
    "chat_id": 630943924,
    "message_id": 44,
    "title": "\ubd09\uc778\ub41c \uc785 Sealed Lips"
  },
  "t39dEYSlOGI": {
    "file_id": "CQACAgUAAxkDAAMtaOOOyEB2OVdIW0CZBX8plEV3DiAAArwYAAKexxlXvLE_Y3ROaSw2BA",
    "chat_id": 630943924,
    "message_id": 45,
    "title": "\uce68\ubb35\uc758 \uac10\uc625, \uc6b8\ub9ac\ub294 \uc7a5\ub2e8 Beats of Silence"
  },
  "g2sv8_J7z00": {
    "file_id": "CQACAgUAAxkDAAMuaOOOyrBOFzw6O_Vdt6ZrGZcDOzIAAr0YAAKexxlXRjtBDY3YtWk2BA",
    "chat_id": 630943924,
    "message_id": 46,
    "title": "\uc885\uc774 \uc704\uc758 \ubd89\uc740 \ub208\ubb3c Red Tears on Paper"
  },
  "QucQbKOb2gI": {
    "file_id": "CQACAgUAAxkDAAMvaOOOzQkJlV9Y55_7xlEc17zKJp0AAr4YAAKexxlXtQyxIPThdvM2BA",
    "chat_id": 630943924,
    "message_id": 47,
    "title": "\uac80\uc5f4\uc758 \uac00\uc704, \uc798\ub9b0 \ubb38\uc7a5 The Scissors of Censorship"
  },
  "uuXW59TjRMc": {
    "file_id": "CQACAgUAAxkDAAMwaOOO0C_LhVDiIWvRbOhHM14DwPkAAr8YAAKexxlXN34bUjz6L8M2BA",
    "chat_id": 630943924,
    "message_id": 48,
    "title": "\uc785\uc740 \ub2eb\ud600\ub3c4 \ub208\uc740 \ub9d0\ud55c\ub2e4 The Mouth Is Silent, but the Eyes Speak"
  },
  "7vBoC89L1Do": {
    "file_id": "CQACAgUAAxkDAAMxaOOO0svmMGv5DycbkOi_G4f8H4gAAsAYAAKexxlXDJs84UrnTiI2BA",
    "chat_id": 630943924,
    "message_id": 49,
    "title": "\uae08\uc11c \ub3c4\uc11c\uad00 The Forbidden Library"
  },
  "xyfXF8xLgoE": {
    "file_id": "CQACAgUAAxkDAAMyaOOO1K4U7-lyPuE1yiLU1pQ-l4cAAsEYAAKexxlXaOrmg7Pr20E2BA",
    "chat_id": 630943924,
    "message_id": 50,
    "title": "\ubcbd\uc5d0 \uc0c8\uaca8\uc9c4 \ube44\ubc00 \uc2dc A Secret Poem Etched on the Wall"
  },
  "3QtZWZSuweQ": {
    "file_id": "CQACAgUAAxkDAAMzaOOO1jdjPt4CE2rSOStEREIxK3cAAsIYAAKexxlX-nXY1Bouzb82BA",
    "chat_id": 630943924,
    "message_id": 51,
    "title": "\uce68\ubb35\uc758 \ud569\ucc3d Chorus of Silence"
  },
  "NTCFsYk7ZTA": {
    "file_id": "CQACAgUAAxkDAAM0aOOO18Kld9bxxnvnkZrts3lg6VEAAsMYAAKexxlXvPH72spmMC02BA",
    "chat_id": 630943924,
    "message_id": 52,
    "title": "\uac80\uc740 \uba39\ubb3c\uc758 \uac15 River of Black Ink"
  },
  "4ZIkq4NSgPw": {
    "file_id": "CQACAgUAAxkDAAM1aOOO2X87kHQ7jEJMFrwR87jONzQAAsQYAAKexxlXUPeMxiq1SMM2BA",
    "chat_id": 630943924,
    "message_id": 53,
    "title": "\uc0c8\ubcbd\uc758 \ub0ad\ub3c5 Reading at Dawn"
  },
  "r46UkIjmFyQ": {
    "file_id": "CQACAgUAAxkDAANUaOOdjtB5pFpFl4xuZsiZRbdl9ocAAnEYAALmfRhXeocwZNYrYsc2BA",
    "chat_id": 630943924,
    "message_id": 84,
    "title": "\u1794\u17b7\u1791\u1791\u17bc\u179a\u179f\u17d0\u1796\u17d2\u1791\u1782\u17c1 \u179b\u17be\u1780\u1791\u17bc\u179a\u179f\u17d0\u1796\u17d2\u1791\u1794\u1784\u1795\u1784"
  },
  "UF5NuR9SJ9s": {
    "file_id": "CQACAgUAAxkDAANraOOiYVbRWi2cd1R0pGgleg6-GVIAAnkYAALmfRhXQnrB2DKJrxE2BA",
    "chat_id": 630943924,
    "message_id": 107,
    "title": "AI \ud310\uad00 The AI Judge"
>>>>>>> eb10d11a
  }
}<|MERGE_RESOLUTION|>--- conflicted
+++ resolved
@@ -18,12 +18,6 @@
     "title": "#song\u1794\u1791\u179f\u17c1\u178a/ \u1785\u1784\u17cb\u1791\u17c5\u1780\u1793\u17d2\u179b\u17c2\u1784\u178e\u17b6\u1786\u17d2\u1784\u17b6\u1799\u17d7-\u1793\u17bd\u1793 \u179f\u17bb\u1792\u17b6\u179a\u17d0\u1780\u17d2\u179f"
   },
   "4KTaDHxEVmE": {
-<<<<<<< HEAD
-    "file_id": "CQACAgUAAxkDAAMjaOOHQwhE6AjwbUWG96oE2iLA5e8AAqcYAAKexxlX9NMtF7YwKzI2BA",
-    "chat_id": 630943924,
-    "message_id": 35,
-    "title": "\ubd09\uc778\ub41c \uc785 Sealed Lips"
-=======
     "file_id": "CQACAgUAAxkDAAMsaOOOxNYhxQkyxzCQzH3rAAFP7ShMAAK7GAACnscZV0pmggWDHR_7NgQ",
     "chat_id": 630943924,
     "message_id": 44,
@@ -94,6 +88,5 @@
     "chat_id": 630943924,
     "message_id": 107,
     "title": "AI \ud310\uad00 The AI Judge"
->>>>>>> eb10d11a
   }
 }